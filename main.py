import argparse
import logging
from timeit import default_timer

from torch import optim

from disvae.vae import VAE
from disvae.encoder import get_Encoder
from disvae.decoder import get_Decoder
from disvae.discriminator import Discriminator
from disvae.training import Trainer
from utils.datasets import (get_dataloaders, get_img_size)
from utils.modelIO import save_model
from utils.helpers import create_safe_directory, get_device, set_seed, get_n_param


def default_experiment():
    """Default arguments."""
    return {'epochs': 100,
            'batch_size': 64,
            'no_cuda': False,
            'seed': 1234,
            'log_level': "info",
            "lr": 1e-3,
            "capacity": [0.0, 5.0, 25000, 30.0],
            "beta": 4.,
            "loss": "betaB",
            'model': 'Burgess',  # follows the paper by Burgess et al
            'dataset': 'mnist',
            'experiment': 'custom',
            "latent_dim": 10,
<<<<<<< HEAD
            'save_model_on_epochs': ()
=======
            "no_progress_bar": False
>>>>>>> 351c49c8
            }


def set_experiment(default_config):
    """ Set up default experiments to replicate the results in the paper:
        "Understanding Disentanglement in Beta-VAE" (https://arxiv.org/pdf/1804.03599.pdf)
    """
    if default_config.experiment == 'custom':
        return default_config
    elif default_config.experiment == 'vae_blob_x_y':
        default_config.beta = 1
        default_config.dataset = 'dsprites'
        default_config.loss = "betaH"
    elif default_config.experiment == 'beta_vae_blob_x_y':
        default_config.beta = 150
        default_config.dataset = 'black_and_white_dsprite'
        default_config.loss = "betaH"
    elif default_config.experiment == 'beta_vae_dsprite':
        default_config.capacity = [0.0, 25.0, 100000, 1000.0]
        default_config.dataset = 'dsprites'
        default_config.loss = "betaB"
    elif default_config.experiment == 'beta_vae_celeba':
        default_config.capacity = [0.0, 50.0, 100000, 10000.]
        default_config.dataset = 'celeba'
        default_config.loss = "betaB"
    elif default_config.experiment == 'beta_vae_colour_dsprite':
        default_config.capacity = [0.0, 25.0, 100000, 1000.0]
        default_config.dataset = 'dsprites'
        default_config.loss = "betaB"
    elif default_config.experiment == 'beta_vae_chairs':
        default_config.beta = 1000
        default_config.dataset = 'chairs'
        default_config.loss = "betaH"

    return default_config


def parse_arguments():
    """Parse the command line arguments."""
    default_config = default_experiment()

    parser = argparse.ArgumentParser(description="PyTorch implementation and evaluation of disentangled Variational AutoEncoders.",
                                     formatter_class=argparse.ArgumentDefaultsHelpFormatter)

    # General options
    general = parser.add_argument_group('General options')
    log_levels = ['critical', 'error', 'warning', 'info', 'debug']
    general.add_argument('-L', '--log-level', help="Logging levels.",
                         default=default_config['log_level'],
                         choices=log_levels)
<<<<<<< HEAD
    parser.add_argument("-P", '--print_every',
                        type=int, default=default_config['print_every'],
                        help='Every how many batches to print results')
    parser.add_argument("-R", '--record_every',
                        type=int, default=default_config['record_every'],
                        help='Every how many batches to save results')
    parser.add_argument("-S", '--save_model_on_epochs', nargs=2,
                        default=default_config['save_model_on_epochs'],
                        help='On which epochs the model will be saved (in addition to at the end of training)')
=======
    general.add_argument('--no-progress-bar', action='store_true',
                         default=default_config['no_progress_bar'],
                         help='Disables progress bar.')
>>>>>>> 351c49c8

    # Dataset options
    data = parser.add_argument_group('Dataset options')
    datasets = ['mnist', "celeba", "chairs", "dsprites", "fashion"]
    data.add_argument('-d', '--dataset', help="Path to training data.",
                      default=default_config['dataset'], choices=datasets)

    # Predefined experiments
    experiment = parser.add_argument_group('Predefined experiments')
    experiments = ['custom', 'vae_blob_x_y', 'beta_vae_blob_x_y', 'beta_vae_dsprite',
                   'beta_vae_celeba', 'beta_vae_colour_dsprite', 'beta_vae_chairs']
    experiment.add_argument('-x', '--experiment',
                            default=default_config['experiment'], choices=experiments,
                            help='Predefined experiments to run. If not `custom` this will set the correct other arguments.')
    experiment.add_argument('-n', '--name', type=str, default=None,
                            help="Name for storing the experiment. If not given, uses `experiment`.")

    # Learning options
    learn = parser.add_argument_group('Learning options')
    learn.add_argument('-e', '--epochs',
                       type=int, default=default_config['epochs'],
                       help='Maximum number of epochs to run for.')
    learn.add_argument('-b', '--batch-size',
                       type=int, default=default_config['batch_size'],
                       help='Batch size for training.')
    learn.add_argument('-s', '--seed', type=int, default=default_config['seed'],
                       help='Random seed. Can be `None` for stochastic behavior.')
    learn.add_argument('--no-cuda', action='store_true',
                       default=default_config['no_cuda'],
                       help='Disables CUDA training, even when have one.')
    learn.add_argument('--lr',
                       type=float, default=default_config['lr'],
                       help='Learning rate.')

    # Model Options
    model = parser.add_argument_group('Learning options')
    models = ['Burgess']
    model.add_argument('-m', '--model-type',
                       default=default_config['model'], choices=models,
                       help='Type of encoder and decoder to use.')
    model.add_argument('-z', '--latent-dim',
                       default=default_config['latent_dim'], type=int,
                       help='Dimension of the latent variable.')
    model.add_argument('-c', '--capacity',
                       type=float, default=default_config['capacity'],
                       metavar=('MIN_C, MAX_C, C_N_INTERP, GAMMA'),
                       nargs='*',
                       help="Capacity of latent channel. Only used if `loss=betaB`")
    model.add_argument('-B', '--beta',
                       type=float, default=default_config['beta'],
                       help="Weight of the KL term. Only used if `loss=betaH`")
    losses = ["VAE", "betaH", "betaB", "factor", "batchTC"]
    model.add_argument('-l', '--loss',
                       choices=losses, default=default_config['loss'],
                       help="type of VAE loss function to use.")

    args = parser.parse_args()
    args = set_experiment(args)
    if args.name is None:
        args.name = args.experiment

    return args


def main(args):
    start = default_timer()

    formatter = logging.Formatter('%(asctime)s %(levelname)s - %(funcName)s: %(message)s',
                                  "%H:%M:%S")
    logger = logging.getLogger(__name__)
    logger.setLevel(args.log_level.upper())
    stream = logging.StreamHandler()
    stream.setLevel(args.log_level.upper())
    stream.setFormatter(formatter)
    logger.addHandler(stream)

    if args.loss == "factor":
        logger.info("FactorVae needs 2 batches per iteration. To replicate this behavior while being consistent, we double the batch size and the the number of epochs.")
        args.batch_size *= 2
        args.epochs *= 2

    exp_dir = "experiments/{}".format(args.name)
    logger.info("Saving experiments to {}".format(exp_dir))
    create_safe_directory(exp_dir, logger=logger)
    set_seed(args.seed)
    device = get_device(is_gpu=not args.no_cuda)

    # PREPARES DATA
    train_loader = get_dataloaders(args.dataset,
                                   batch_size=args.batch_size,
                                   pin_memory=not args.no_cuda)
    img_size = get_img_size(args.dataset)
    logger.info("Train {} with {} samples".format(args.dataset, len(train_loader.dataset)))

    # PREPARES MODEL
    encoder = get_Encoder(args.model_type)
    decoder = get_Decoder(args.model_type)
    model = VAE(img_size, encoder, decoder, args.latent_dim)
    logger.info('Num parameters in model: {}'.format(get_n_param(model)))

    # TRAINS
    optimizer = optim.Adam(model.parameters(), lr=args.lr)
    loss_kwargs = dict(capacity=args.capacity, beta=args.beta)
    trainer = Trainer(model, optimizer,
                      loss_type=args.loss,
                      latent_dim=args.latent_dim,
                      loss_kwargs=loss_kwargs,
                      device=device,
                      log_level=args.log_level,
                      save_dir=exp_dir,
<<<<<<< HEAD
                      save_epoch_list=args.save_model_on_epochs,
                      dataset=args.dataset)
=======
                      is_progress_bar=not args.no_progress_bar)
>>>>>>> 351c49c8
    trainer.train(train_loader, epochs=args.epochs)

    # SAVE MODEL AND EXPERIMENT INFORMATION
    save_model(trainer.model, vars(args), exp_dir)

    logger.info('Finished after {:.1f} min.'.format((default_timer() - start) / 60))


if __name__ == '__main__':
    args = parse_arguments()
    main(args)<|MERGE_RESOLUTION|>--- conflicted
+++ resolved
@@ -29,11 +29,7 @@
             'dataset': 'mnist',
             'experiment': 'custom',
             "latent_dim": 10,
-<<<<<<< HEAD
-            'save_model_on_epochs': ()
-=======
             "no_progress_bar": False
->>>>>>> 351c49c8
             }
 
 
@@ -84,21 +80,9 @@
     general.add_argument('-L', '--log-level', help="Logging levels.",
                          default=default_config['log_level'],
                          choices=log_levels)
-<<<<<<< HEAD
-    parser.add_argument("-P", '--print_every',
-                        type=int, default=default_config['print_every'],
-                        help='Every how many batches to print results')
-    parser.add_argument("-R", '--record_every',
-                        type=int, default=default_config['record_every'],
-                        help='Every how many batches to save results')
-    parser.add_argument("-S", '--save_model_on_epochs', nargs=2,
-                        default=default_config['save_model_on_epochs'],
-                        help='On which epochs the model will be saved (in addition to at the end of training)')
-=======
     general.add_argument('--no-progress-bar', action='store_true',
                          default=default_config['no_progress_bar'],
                          help='Disables progress bar.')
->>>>>>> 351c49c8
 
     # Dataset options
     data = parser.add_argument_group('Dataset options')
@@ -209,12 +193,8 @@
                       device=device,
                       log_level=args.log_level,
                       save_dir=exp_dir,
-<<<<<<< HEAD
-                      save_epoch_list=args.save_model_on_epochs,
-                      dataset=args.dataset)
-=======
+                      dataset=args.dataset,
                       is_progress_bar=not args.no_progress_bar)
->>>>>>> 351c49c8
     trainer.train(train_loader, epochs=args.epochs)
 
     # SAVE MODEL AND EXPERIMENT INFORMATION
