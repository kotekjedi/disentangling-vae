"""
Module containing all vae losses.
"""
import abc
import torch
from torch.nn import functional as F
from torch import optim
from disvae.discriminator import Discriminator
from torch.nn import Module
import numpy as np
import math
from numbers import Number

<<<<<<< HEAD
def get_loss_f(name, is_color, capacity=None, beta=None, latent_dim=None, data_size=None, device=None):
=======

def get_loss_f(name, capacity=None, beta=None, device=None):
>>>>>>> 9cc21be7
    """Return the correct loss function."""
    if name == "betaH":
        return BetaHLoss(beta)
    elif name == "VAE":
        return BetaHLoss(beta=1)
    elif name == "betaB":
        return BetaBLoss(C_min=capacity[0],
                         C_max=capacity[1],
                         C_n_interp=capacity[2],
                         gamma=capacity[3])
    elif name == "factor":
        return FactorKLoss(device, beta)
    elif name == "batchTC":
<<<<<<< HEAD
        return BatchTCLoss(is_color,
                           data_size,
                           latent_dim,
                           beta)
        # Paper : Isolating Sources of Disentanglement in VAEs
        # return BatchTCLoss(**kwargs)
=======
        raise ValueError("{} loss not yet implemented".format(name))
>>>>>>> 9cc21be7
    else:
        raise ValueError("Uknown loss : {}".format(name))


class BaseLoss(abc.ABC):
    """
    Base class for losses.

    Parameters
    ----------
    record_loss_every : int
        Every how many steps to recorsd the loss.
    """

    def __init__(self, record_loss_every=50):
        self.n_train_steps = 0
        self.record_loss_every = record_loss_every

    @abc.abstractmethod
    def __call__(self, data, recon_data, latent_dist, is_train, storer):
        """
        Calculates loss for a batch of data.

        Parameters
        ----------
        data : torch.Tensor
            Input data (e.g. batch of images). Shape : (batch_size, n_chan,
            height, width).

        recon_data : torch.Tensor
            Reconstructed data. Shape : (batch_size, n_chan, height, width).

        latent_dist : tuple of torch.tensor
            sufficient statistics of the latent dimension. E.g. for gaussian
            (mean, log_var) each of shape : (batch_size, latent_dim).

        storer : dict
            Dictionary in which to store important variables for vizualisation.
        """

    def _pre_call(self, is_train, storer):
        if is_train:
            self.n_train_steps += 1

        if not is_train or self.n_train_steps % self.record_loss_every == 1:
            storer = storer
        else:
            storer = None

        return storer


class BetaHLoss(BaseLoss):
    """
    Compute the Beta-VAE loss as in [1]

    Parameters
    ----------
    beta : float, optional
        Weight of the kl divergence.

    References:
        [1] Higgins, Irina, et al. "beta-vae: Learning basic visual concepts with
        a constrained variational framework." (2016).
    """

    def __init__(self, beta=4):
        super().__init__()
        self.beta = beta

    def __call__(self, data, recon_data, latent_dist, is_train, storer):
        storer = self._pre_call(is_train, storer)

        rec_loss = _reconstruction_loss(data, recon_data, storer=storer)
        kl_loss = _kl_normal_loss(*latent_dist, storer)
        loss = rec_loss + self.beta * kl_loss

        if storer is not None:
            storer['loss'].append(loss.item())

        return loss


class BetaBLoss(BaseLoss):
    """
    Compute the Beta-VAE loss as in [1]

    Parameters
    ----------
    C_min : float, optional
        Starting capacity C.

    C_max : float, optional
        Final capacity C.

    C_n_interp : float, optional
        Number of interpolating steps for C.

    gamma : float, optional
        Weight of the KL divergence term.

    References:
        [1] Burgess, Christopher P., et al. "Understanding disentangling in
        $\beta$-VAE." arXiv preprint arXiv:1804.03599 (2018).
    """

    def __init__(self, C_min=0., C_max=5., C_n_interp=25000, gamma=30.):
        super().__init__()
        self.gamma = gamma
        self.C_min = C_min
        self.C_max = C_max
        self.C_n_interp = C_n_interp

    def __call__(self, data, recon_data, latent_dist, is_train, storer):
        storer = self._pre_call(is_train, storer)

        rec_loss = _reconstruction_loss(data, recon_data, storer=storer)
        kl_loss = _kl_normal_loss(*latent_dist, storer)

        if is_train:
            # linearly increasing C
            assert self.C_max > self.C_min
            C_delta = (self.C_max - self.C_min)
            C = min(self.C_min + C_delta * self.n_train_steps / self.C_n_interp, self.C_max)
        else:
            C = self.C_max

        loss = rec_loss + self.gamma * (kl_loss - C).abs()

        batch_size = data.size(0)
        if storer is not None:
            storer['loss'].append(loss.item())

        return loss


class FactorKLoss(BaseLoss):
    """
        Compute the Factor-VAE loss as per Algorithm 2 of [1]

        Parameters
        ----------
        discriminator : disvae.discriminator.Discriminator

        optimizer_d : torch.optim

        device : torch.device

        beta : float, optional
            Weight of the TC loss term. `gamma` in the paper.

        References :
            [1] Kim, Hyunjik, and Andriy Mnih. "Disentangling by factorising."
            arXiv preprint arXiv:1802.05983 (2018).
        """

    def __init__(self, device, beta=40.,
                 disc_kwargs=dict(neg_slope=0.2, latent_dim=10, hidden_units=1000),
                 optim_kwargs=dict(lr=5e-4, betas=(0.5, 0.9))):
        super().__init__()
        self.beta = beta
        self.device = device

        self.discriminator = Discriminator(**disc_kwargs).to(self.device)

        self.optimizer_d = optim.Adam(self.discriminator.parameters(), **optim_kwargs)

    def __call__(self, data, model, optimizer, storer):
        storer = self._pre_call(model.training, storer)

        # factor-vae split data into two batches. In the paper they sample 2 batches
        batch_size = data.size(dim=0)
        half_batch_size = batch_size // 2
        data = data.split(half_batch_size)
        data1 = data[0]
        data2 = data[1]

        # Factor VAE Loss
        recon_batch, latent_dist, latent_sample1 = model(data1)
        rec_loss = _reconstruction_loss(data1, recon_batch, storer=storer)
        kl_loss = _kl_normal_loss(*latent_dist, storer)
        d_z = self.discriminator(latent_sample1)
<<<<<<< HEAD

        # Calculate the total correlation (TC) loss term
        tc_loss = (d_z[:, :1] - d_z[:, 1:]).mean()

        dw_kl_loss = (-0.5 * latent_dist[1] + 0.5*(torch.exp(latent_dist[1] + torch.pow(latent_dist[0], 2))) - 0.5).sum(1).mean()

        #dw_kl_loss = dw_kl_loss.mean()
        # Factor VAE loss
        #vae_loss = rec_loss + kl_loss + self.beta * tc_loss
        # copy this without KL loss and add dim-wise KL
        vae_loss = rec_loss + self.beta * tc_loss + dw_kl_loss
=======
        # clamping to 0 because TC cannot be negative : TESTTTTTTTT
        tc_loss = (F.logsigmoid(d_z) - F.logsigmoid(1 - d_z)).clamp(0).mean()
        vae_loss = rec_loss + kl_loss + self.beta * tc_loss
>>>>>>> 9cc21be7

        if storer is not None:
            storer['loss'].append(vae_loss.item())
            storer['tc_loss'].append(tc_loss.item())

        if not model.training:
            # don't backprop if evalutaing
            return vae_loss

        # Run VAE optimizer
        optimizer.zero_grad()
        vae_loss.backward(retain_graph=True)
        optimizer.step()

        # Discriminator Loss
        # Get second sample of latent distribution
        latent_sample2 = model.sample_latent(data2)
        z_perm = _permute_dims(latent_sample2).detach()
        d_z_perm = self.discriminator(z_perm)
        # Calculate total correlation loss
        d_tc_loss = - (0.5 * (F.logsigmoid(d_z) + F.logsigmoid(1 - d_z_perm))).mean()

        # Run discriminator optimizer
        self.optimizer_d.zero_grad()
        d_tc_loss.backward()
        self.optimizer_d.step()

        if storer is not None:
            storer['discrim_loss'].append(d_tc_loss.item())

        return vae_loss

class BatchTCLoss(BaseLoss, Module):

    def __init__(self, is_color, data_size, z_dim, beta):
        super().__init__(is_color)

        self.eps = 1e-8
        self.z_dim = z_dim
        self.dataset_size = data_size
        self.beta = beta

        # hyperparameters for prior p(z)
        #self.register_buffer('prior_params', torch.zeros(self.z_dim, 2))
        self.prior_params = torch.zeros(self.z_dim, 2)
    def __call__(self, data, recon_batch, latent_sample, latent_dist, is_train, storer):
        storer = self._pre_call(is_train, storer)
        batch_size = data.size(0)
        # Get reconstruction loss
        rec_loss = _reconstruction_loss(data, recon_batch, self.is_color)
        dw_kl_loss = (-0.5 * latent_dist[1] + 0.5 * (torch.exp(latent_dist[1] + torch.pow(latent_dist[0], 2))) - 0.5).sum(1).mean()

        latent_dist = torch.stack((latent_dist[0], latent_dist[1]), dim=2)

        #prior_params = self._get_prior_params(batch_size)


        #logpz = self._log_density_normal(latent_sample, params=prior_params).view(batch_size, -1).sum(1)
        logqz_condx = self._log_density_normal(latent_sample, params=latent_dist).view(batch_size, -1).sum(1)
        _logqz = self._log_density_normal(latent_sample.view(batch_size, 1, self.z_dim),latent_dist.view(1, batch_size, self.z_dim, 2))

        logqz_prodmarginals = (self._logsumexp(_logqz, dim=1, keepdim=False) - math.log(batch_size * self.dataset_size)).sum(1)
        logqz = (self._logsumexp(_logqz.sum(2), dim=1, keepdim=False) - math.log(batch_size * self.dataset_size))

        tc_loss = (logqz - logqz_prodmarginals).mean()
        mi_loss = (logqz_condx - logqz).mean()

        #elbo = rec_loss + mi_loss + self.beta * tc_loss + dw_kl_loss
        elbo = rec_loss + tc_loss + dw_kl_loss

        return elbo

    # return prior parameters wrapped in a suitable Variable
    def _get_prior_params(self, batch_size=1):
        expanded_size = (batch_size,) + self.prior_params.size()
        prior_params = self.prior_params.expand(expanded_size)

        return prior_params

    def _log_density_normal(self, sample, params=None):
        mu = params.select(-1, 0)
        logvar = params.select(-1, 1)

        inv_var = torch.exp(logvar)
        tmp = (sample - mu)

        return -0.5 * (torch.pow(tmp,2) * inv_var + logvar + np.log(2*np.pi))
        # c = torch.Tensor([np.log(2 * np.pi)]).type_as(sample.data)
        # inv_sigma = torch.exp(-logsigma)
        # tmp = (sample - mu) * inv_sigma
        # return -0.5 * (tmp * tmp + 2 * logsigma + c)

        #return logp

    def _log_density_bernoulli(self, sample, params=None):
        presigm_ps = params.expand(sample.size())
        p = (F.sigmoid(presigm_ps) + self.eps) * (1 - 2 * self.eps)
        logp = sample * torch.log(p + self.eps) + (1 - sample) * torch.log(1 - p + self.eps)

        return logp

    def _logsumexp(self, value, dim=None, keepdim=False):
        """Numerically stable implementation of the operation

        value.exp().sum(dim, keepdim).log()
        """
        if dim is not None:
            m, _ = torch.max(value, dim=dim, keepdim=True)
            value0 = value - m
            if keepdim is False:
                m = m.squeeze(dim)
            return m + torch.log(torch.sum(torch.exp(value0),
                                           dim=dim, keepdim=keepdim))
        else:
            m = torch.max(value)
            sum_exp = torch.sum(torch.exp(value - m))
            if isinstance(sum_exp, Number):
                return m + math.log(sum_exp)
            else:
                return m + torch.log(sum_exp)


def _reconstruction_loss(data, recon_data, distribution="bernoulli", storer=None):
    """
    Calculates the per image reconstruction loss for a batch of data.

    Parameters
    ----------
    data : torch.Tensor
        Input data (e.g. batch of images). Shape : (batch_size, n_chan,
        height, width).

    recon_data : torch.Tensor
        Reconstructed data. Shape : (batch_size, n_chan, height, width).

    distribution : {"bernoulli", "gaussian", "laplace"}
        Distribution of the likelihood on the each pixel. Implicitely defines the
        loss Bernoulli corresponds to a binary cross entropy (bse) loss and is the
        most commonly used. It has the issue that it doesn't penalize the same
        way (0.1,0.2) and (0.4,0.5), which might not be optimal. Gaussian
        distribution corresponds to MSE, and is sometimes used, but hard to train
        ecause it ends up focusing only a few pixels that are very wrong. Laplace
        distribution corresponds to L1 solves partially the issue of MSE.

    storer : dict
        Dictionary in which to store important variables for vizualisation.

    Returns
    -------
        loss : torch.Tensor
            Per image cross entropy (i.e. normalized per batch but not pixel and
            channel)
    """
    batch_size, n_chan, height, width = recon_data.size()
    is_colored = n_chan == 3

    if distribution == "bernoulli":
        loss = F.binary_cross_entropy(recon_data, data, reduction="sum")
    elif distribution == "gaussian":
        # loss in [0,255] space but normalized by 255 to not be too big
        loss = F.mse_loss(recon_data * 255, data * 255, reduction="sum") / 255
    elif distribution == "laplace":
        # loss in [0,255] space but normalized by 255 to not be too big but
        # multiply by 255 and divide 255, is the same as not doing anything for L1
        loss = F.l1_loss(recon_data, data, reduction="sum")
    else:
        raise ValueError("Unkown distribution: {}".format(distribution))

    loss = loss / batch_size

    if storer is not None:
        storer['recon_loss'].append(loss.item())

    return loss


def _kl_normal_loss(mean, logvar, storer=None):
    """
    Calculates the KL divergence between a normal distribution
    with diagonal covariance and a unit normal distribution.

    Parameters
    ----------
    mean : torch.Tensor
        Mean of the normal distribution. Shape (batch_size, latent_dim) where
        D is dimension of distribution.

    logvar : torch.Tensor
        Diagonal log variance of the normal distribution. Shape (batch_size,
        latent_dim)

    storer : dict
        Dictionary in which to store important variables for vizualisation.
    """
    latent_dim = mean.size(1)
    # batch mean of kl for each latent dimension
    latent_kl = 0.5 * (-1 - logvar + mean.pow(2) + logvar.exp()).mean(dim=0)
    total_kl = latent_kl.sum()

    if storer is not None:
        storer['kl_loss'].append(total_kl.item())
        for i in range(latent_dim):
            storer['kl_loss_' + str(i)].append(latent_kl[i].item())

    return total_kl


def _permute_dims(latent_sample):
    """
    Implementation of Algorithm 1 in ref [1]. Randomly permutes the sample from
    q(z) (latent_dist) across the batch for each of the latent dimensions (mean
    and log_var).

    Parameters
    ----------
    latent_sample: torch.Tensor
        sample from the latent dimension using the reparameterisation trick
        shape : (batch_size, latent_dim).

    References
    ----------
        [1] Kim, Hyunjik, and Andriy Mnih. "Disentangling by factorising."
        arXiv preprint arXiv:1802.05983 (2018).

    """
    perm = torch.zeros_like(latent_sample)
    batch_size, dim_z = perm.size()

    for z in range(dim_z):
        pi = torch.randperm(batch_size).to(latent_sample.device)
        perm[:, z] = latent_sample[pi, z]

    return perm<|MERGE_RESOLUTION|>--- conflicted
+++ resolved
@@ -11,12 +11,7 @@
 import math
 from numbers import Number
 
-<<<<<<< HEAD
 def get_loss_f(name, is_color, capacity=None, beta=None, latent_dim=None, data_size=None, device=None):
-=======
-
-def get_loss_f(name, capacity=None, beta=None, device=None):
->>>>>>> 9cc21be7
     """Return the correct loss function."""
     if name == "betaH":
         return BetaHLoss(beta)
@@ -30,16 +25,12 @@
     elif name == "factor":
         return FactorKLoss(device, beta)
     elif name == "batchTC":
-<<<<<<< HEAD
         return BatchTCLoss(is_color,
                            data_size,
                            latent_dim,
                            beta)
         # Paper : Isolating Sources of Disentanglement in VAEs
         # return BatchTCLoss(**kwargs)
-=======
-        raise ValueError("{} loss not yet implemented".format(name))
->>>>>>> 9cc21be7
     else:
         raise ValueError("Uknown loss : {}".format(name))
 
@@ -222,23 +213,10 @@
         rec_loss = _reconstruction_loss(data1, recon_batch, storer=storer)
         kl_loss = _kl_normal_loss(*latent_dist, storer)
         d_z = self.discriminator(latent_sample1)
-<<<<<<< HEAD
-
-        # Calculate the total correlation (TC) loss term
-        tc_loss = (d_z[:, :1] - d_z[:, 1:]).mean()
-
-        dw_kl_loss = (-0.5 * latent_dist[1] + 0.5*(torch.exp(latent_dist[1] + torch.pow(latent_dist[0], 2))) - 0.5).sum(1).mean()
-
-        #dw_kl_loss = dw_kl_loss.mean()
-        # Factor VAE loss
-        #vae_loss = rec_loss + kl_loss + self.beta * tc_loss
-        # copy this without KL loss and add dim-wise KL
-        vae_loss = rec_loss + self.beta * tc_loss + dw_kl_loss
-=======
+        
         # clamping to 0 because TC cannot be negative : TESTTTTTTTT
         tc_loss = (F.logsigmoid(d_z) - F.logsigmoid(1 - d_z)).clamp(0).mean()
         vae_loss = rec_loss + kl_loss + self.beta * tc_loss
->>>>>>> 9cc21be7
 
         if storer is not None:
             storer['loss'].append(vae_loss.item())
