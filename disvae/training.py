import imageio
import logging
import os
from collections import defaultdict

from tqdm import trange
import torch
from torch.nn import functional as F

import sys
sys.path.append("..")

<<<<<<< HEAD
from utils.graph_logger import GraphLogger
from utils.modelIO import save_model
=======
from utils.graph_logger import LossesLogger
>>>>>>> 351c49c8
from disvae.losses import get_loss_f
from viz.visualize import Visualizer

logger = logging.getLogger(__name__)


class Trainer():
    def __init__(self, model, optimizer,
                 loss_type="betaB",
                 latent_dim=10,
                 loss_kwargs={},
                 device=torch.device("cpu"),
                 log_level="info",
                 save_dir="experiments",
                 is_viz_gif=True,
<<<<<<< HEAD
                 save_epoch_list=(),
                 dataset="mnist"):
=======
                 is_progress_bar=True):
>>>>>>> 351c49c8
        """
        Class to handle training of model.

        Parameters
        ----------
        model : disvae.vae.VAE

        optimizer : torch.optim.Optimizer

        latent_dim : int
            Dimensionality of latent output.

        loss_kwargs : dict.
            Additional arguments to the loss function.

        device : torch.device
            Device on which to run the code.

        log_level : {'critical', 'error', 'warning', 'info', 'debug'}
            Logging levels.

        loss_type : {"VAE", "betaH", "betaB", "factorising", "batchTC"}
            Type of VAE loss to use.

        save_dir : str
            Directory for saving logs.

        is_viz_gif : bool
            Whether to store a gif of samples after every epoch.

<<<<<<< HEAD
        save_epoch_list : tuple
            A tuple containing the epoch numbers on which to save a snapshot
            of the model. Note that the first epoch is index 0.

        dataset : str
            Name of the dataset.
=======
        is_progress_bar: bool
            Whether to use a progress bar for training.
>>>>>>> 351c49c8
        """
        self.device = device
        self.loss_type = loss_type
        self.model = model.to(self.device)
        self.optimizer = optimizer
        self.num_latent_dim = latent_dim
        self.loss_f = get_loss_f(self.loss_type,
                                 device=self.device,
                                 **loss_kwargs)
        self.save_dir = save_dir
        self.is_viz_gif = is_viz_gif
        self.is_progress_bar = is_progress_bar

        self.logger = logger
        if log_level is not None:
            self.logger.setLevel(log_level.upper())

        self.losses_logger = LossesLogger(os.path.join(self.save_dir, "losses.log"),
                                          log_level=log_level)
        if self.is_viz_gif:
            self.vizualizer = Visualizer(model=self.model, model_dir=self.save_dir, dataset=dataset)

        self.logger.info("Training Device: {}".format(self.device))
        self.save_epoch_list = [int(i) for i in save_epoch_list]

    def train(self, data_loader, epochs=10, visualizer=None):
        """
        Trains the model.

        Parameters
        ----------
        data_loader : torch.utils.data.DataLoader

        epochs : int
            Number of epochs to train the model for.
        """
        if self.is_viz_gif:
            training_progress_images = []

        self.model.train()
        for epoch in range(epochs):
<<<<<<< HEAD
            mean_epoch_loss = self._train_epoch(data_loader)
            avg_loss = batch_size * self.model.num_pixels * mean_epoch_loss
            self.logger.info('Epoch: {} Average loss: {:.2f}'.format(epoch + 1,
                                                                     avg_loss))

            # Log and reset for next epoch
            avg_kl_per_factor = []
            for i in range(self.num_latent_dim):
                avg_kl_per_factor.append(self.stored_losses['kl_loss_' + str(i)])
                self.stored_losses['kl_loss_' + str(i)] = 0
            self.graph_logger.log(epoch, avg_kl_per_factor)
=======
            storer = defaultdict(list)
            mean_epoch_loss = self._train_epoch(data_loader, storer)
            self.logger.info('Epoch: {} Average loss per image: {:.2f}'.format(epoch + 1,
                                                                               mean_epoch_loss))
            self.losses_logger.log(epoch, storer)
>>>>>>> 351c49c8

            if self.is_viz_gif:
                self.vizualizer.save_images = False
                img_grid = self.vizualizer.all_latent_traversals(size=10)
                training_progress_images.append(img_grid)

            if epoch in self.save_epoch_list:
                save_model(model=self.model, specs=None, original_device=self.device, directory=self.save_dir, epoch=epoch)

        if self.is_viz_gif:
            imageio.mimsave(os.path.join(self.save_dir, "training.gif"),
                            training_progress_images,
                            fps=24)

        self.model.eval()

    def _train_epoch(self, data_loader, storer):
        """
        Trains the model for one epoch.

        Parameters
        ----------
        data_loader : torch.utils.data.DataLoader

        storer : dict
            Dictionary in which to store important variables for vizualisation.
        """
        epoch_loss = 0.
        with trange(len(data_loader), leave=False, disable=not self.is_progress_bar) as t:
            for batch_idx, (data, label) in enumerate(data_loader):
                iter_loss = self._train_iteration(data, storer)
                epoch_loss += iter_loss

                t.set_postfix(loss=iter_loss)
                t.update()

        mean_epoch_loss = epoch_loss / len(data_loader)
        return mean_epoch_loss

    def _train_iteration(self, data, storer):
        """
        Trains the model for one iteration on a batch of data.

        Parameters
        ----------
        data : torch.Tensor
            A batch of data. Shape : (batch_size, channel, height, width).

        storer : dict
            Dictionary in which to store important variables for vizualisation.
        """
        batch_size, channel, height, width = data.size()
        data = data.to(self.device)

        if self.loss_type == 'factor':
            loss = self.loss_f(data, self.model, self.optimizer,
                               self.model.training, storer)
        else:
            recon_batch, latent_dist, _ = self.model(data)
            loss = self.loss_f(data, recon_batch, latent_dist,
                               self.model.training, storer)

            self.optimizer.zero_grad()
            loss.backward()
            self.optimizer.step()

        return loss.item()<|MERGE_RESOLUTION|>--- conflicted
+++ resolved
@@ -10,12 +10,8 @@
 import sys
 sys.path.append("..")
 
-<<<<<<< HEAD
-from utils.graph_logger import GraphLogger
 from utils.modelIO import save_model
-=======
 from utils.graph_logger import LossesLogger
->>>>>>> 351c49c8
 from disvae.losses import get_loss_f
 from viz.visualize import Visualizer
 
@@ -31,12 +27,8 @@
                  log_level="info",
                  save_dir="experiments",
                  is_viz_gif=True,
-<<<<<<< HEAD
-                 save_epoch_list=(),
-                 dataset="mnist"):
-=======
+                 dataset="mnist",
                  is_progress_bar=True):
->>>>>>> 351c49c8
         """
         Class to handle training of model.
 
@@ -67,17 +59,11 @@
         is_viz_gif : bool
             Whether to store a gif of samples after every epoch.
 
-<<<<<<< HEAD
-        save_epoch_list : tuple
-            A tuple containing the epoch numbers on which to save a snapshot
-            of the model. Note that the first epoch is index 0.
-
         dataset : str
             Name of the dataset.
-=======
+
         is_progress_bar: bool
             Whether to use a progress bar for training.
->>>>>>> 351c49c8
         """
         self.device = device
         self.loss_type = loss_type
@@ -101,7 +87,6 @@
             self.vizualizer = Visualizer(model=self.model, model_dir=self.save_dir, dataset=dataset)
 
         self.logger.info("Training Device: {}".format(self.device))
-        self.save_epoch_list = [int(i) for i in save_epoch_list]
 
     def train(self, data_loader, epochs=10, visualizer=None):
         """
@@ -119,25 +104,12 @@
 
         self.model.train()
         for epoch in range(epochs):
-<<<<<<< HEAD
-            mean_epoch_loss = self._train_epoch(data_loader)
-            avg_loss = batch_size * self.model.num_pixels * mean_epoch_loss
-            self.logger.info('Epoch: {} Average loss: {:.2f}'.format(epoch + 1,
-                                                                     avg_loss))
 
-            # Log and reset for next epoch
-            avg_kl_per_factor = []
-            for i in range(self.num_latent_dim):
-                avg_kl_per_factor.append(self.stored_losses['kl_loss_' + str(i)])
-                self.stored_losses['kl_loss_' + str(i)] = 0
-            self.graph_logger.log(epoch, avg_kl_per_factor)
-=======
             storer = defaultdict(list)
             mean_epoch_loss = self._train_epoch(data_loader, storer)
             self.logger.info('Epoch: {} Average loss per image: {:.2f}'.format(epoch + 1,
                                                                                mean_epoch_loss))
             self.losses_logger.log(epoch, storer)
->>>>>>> 351c49c8
 
             if self.is_viz_gif:
                 self.vizualizer.save_images = False
