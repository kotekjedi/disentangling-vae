import imageio
import logging
import os
from collections import defaultdict

from tqdm import trange
import torch
from torch.nn import functional as F

import sys
sys.path.append("..")

from utils.modelIO import save_model
from utils.graph_logger import LossesLogger
from disvae.losses import get_loss_f
from viz.visualize import Visualizer
from utils.modelIO import save_model

logger = logging.getLogger(__name__)


class Trainer():
    def __init__(self, model, optimizer,
                 loss_type="betaB",
                 latent_dim=10,
                 loss_kwargs={},
                 device=torch.device("cpu"),
                 log_level="info",
                 save_dir="experiments",
                 is_viz_gif=True,
                 is_progress_bar=True,
                 checkpoint_every=10,
                 dataset="mnist"):
        """
        Class to handle training of model.

        Parameters
        ----------
        model : disvae.vae.VAE

        optimizer : torch.optim.Optimizer

        latent_dim : int
            Dimensionality of latent output.

        loss_kwargs : dict.
            Additional arguments to the loss function.

        device : torch.device
            Device on which to run the code.

        log_level : {'critical', 'error', 'warning', 'info', 'debug'}
            Logging levels.

        loss_type : {"VAE", "betaH", "betaB", "factorising", "batchTC"}
            Type of VAE loss to use.

        save_dir : str
            Directory for saving logs.

        is_viz_gif : bool
            Whether to store a gif of samples after every epoch.

        dataset : str
            Name of the dataset.

        is_progress_bar: bool
            Whether to use a progress bar for training.

        checkpoint_every: int
            Save a checkpoint of the trained model every n epoch.
        """
        self.device = device
        self.loss_type = loss_type
        self.model = model.to(self.device)
        self.optimizer = optimizer
        self.num_latent_dim = latent_dim
        self.loss_f = get_loss_f(self.loss_type,
                                 device=self.device,
                                 **loss_kwargs)
        self.save_dir = save_dir
        self.is_viz_gif = is_viz_gif
        self.is_progress_bar = is_progress_bar
        self.checkpoint_every = checkpoint_every

        self.logger = logger
        if log_level is not None:
            self.logger.setLevel(log_level.upper())

        self.losses_logger = LossesLogger(os.path.join(self.save_dir, "losses.log"),
                                          log_level=log_level)
        if self.is_viz_gif:
            self.vizualizer = Visualizer(model=self.model, model_dir=self.save_dir, dataset=dataset)

        self.logger.info("Training Device: {}".format(self.device))

    def train(self, data_loader, epochs=10, visualizer=None):
        """
        Trains the model.

        Parameters
        ----------
        data_loader : torch.utils.data.DataLoader

        epochs : int
            Number of epochs to train the model for.
        """
        if self.is_viz_gif:
            training_progress_images = []

        self.model.train()
        for epoch in range(epochs):

            storer = defaultdict(list)
            mean_epoch_loss = self._train_epoch(data_loader, storer, epoch)
            self.logger.info('Epoch: {} Average loss per image: {:.2f}'.format(epoch + 1,
                                                                               mean_epoch_loss))
            self.losses_logger.log(epoch, storer)

            if self.is_viz_gif:
                self.vizualizer.save_images = False
                img_grid = self.vizualizer.all_latent_traversals(size=10)
                training_progress_images.append(img_grid)

            if epoch % self.checkpoint_every == 0:
                save_model(self.model, self.save_dir,
                           filename="model-{}.pt".format(epoch))

        if self.is_viz_gif:
            imageio.mimsave(os.path.join(self.save_dir, "training.gif"),
                            training_progress_images,
                            fps=24)

        self.model.eval()

    def _train_epoch(self, data_loader, storer, epoch):
        """
        Trains the model for one epoch.

        Parameters
        ----------
        data_loader : torch.utils.data.DataLoader

        storer : dict
            Dictionary in which to store important variables for vizualisation.

        epoch: int
            Epoch number
        """
        epoch_loss = 0.
        kwargs = dict(desc="Epoch {}".format(epoch), leave=False,
                      disable=not self.is_progress_bar)
        with trange(len(data_loader), **kwargs) as t:
            for batch_idx, (data, label) in enumerate(data_loader):
                iter_loss = self._train_iteration(data, storer)
                epoch_loss += iter_loss

                t.set_postfix(loss=iter_loss)
                t.update()

        mean_epoch_loss = epoch_loss / len(data_loader)
        return mean_epoch_loss

    def _train_iteration(self, data, storer):
        """
        Trains the model for one iteration on a batch of data.

        Parameters
        ----------
        data : torch.Tensor
            A batch of data. Shape : (batch_size, channel, height, width).

        storer : dict
            Dictionary in which to store important variables for vizualisation.
        """
        batch_size, channel, height, width = data.size()
        data = data.to(self.device)

        if self.loss_type == 'factor':
            loss = self.loss_f(data, self.model, self.optimizer, storer)
        else:
<<<<<<< HEAD
            self.optimizer.zero_grad()
            recon_batch, latent_dist, latent_sample = self.model(data)
            loss = self.loss_f(data, recon_batch, latent_sample, latent_dist, self.model.training, self.stored_losses)
            # make loss independent of number of pixels
            loss = loss / self.model.num_pixels
=======
            recon_batch, latent_dist, _ = self.model(data)
            loss = self.loss_f(data, recon_batch, latent_dist,
                               self.model.training, storer)

            self.optimizer.zero_grad()
>>>>>>> 9cc21be7
            loss.backward()
            self.optimizer.step()

        return loss.item()<|MERGE_RESOLUTION|>--- conflicted
+++ resolved
@@ -179,19 +179,11 @@
         if self.loss_type == 'factor':
             loss = self.loss_f(data, self.model, self.optimizer, storer)
         else:
-<<<<<<< HEAD
-            self.optimizer.zero_grad()
-            recon_batch, latent_dist, latent_sample = self.model(data)
-            loss = self.loss_f(data, recon_batch, latent_sample, latent_dist, self.model.training, self.stored_losses)
-            # make loss independent of number of pixels
-            loss = loss / self.model.num_pixels
-=======
             recon_batch, latent_dist, _ = self.model(data)
             loss = self.loss_f(data, recon_batch, latent_dist,
                                self.model.training, storer)
 
             self.optimizer.zero_grad()
->>>>>>> 9cc21be7
             loss.backward()
             self.optimizer.step()
 
