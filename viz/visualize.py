--- conflicted
+++ resolved
@@ -372,13 +372,8 @@
         """
         latent_samples = []
 
-<<<<<<< HEAD
-        avg_kl_list = read_avg_kl_from_file(os.path.join(self.model_dir, 'kl_data.log'),self.model.latent_dim)
-        
-=======
         avg_kl_list = read_avg_kl_from_file(os.path.join(self.model_dir, 'losses.log'), self.model.latent_dim)
 
->>>>>>> 9cc21be7
         # Perform line traversal of every latent
         for idx in range(self.model.latent_dim):
             latent_samples.append(self.latent_traverser.traverse_line(idx=idx,
