--- conflicted
+++ resolved
@@ -22,12 +22,8 @@
 
 class Visualizer():
     def __init__(self, model, dataset, model_dir=None, save_images=True,
-<<<<<<< HEAD
                  loss_of_interest='kl_loss_', display_loss_per_dim=False,
                  traversal_type='Absolute', traversal_range=(-2, 2)):
-=======
-                 loss_of_interest='kl_loss_', display_loss_per_dim=True):
->>>>>>> f48d9759
         """
         Visualizer is used to generate images of samples, reconstructions,
         latent traversals and so on of the trained model.
@@ -308,10 +304,7 @@
             (num_images, num_channels, image_width, image_height) = decoded_samples.size()
             num_rows = int(num_images / num_increments)
             decoded_samples = torch.reshape(decoded_samples, (num_rows, num_increments, num_channels, image_width, image_height))
-<<<<<<< HEAD
-=======
-            decoded_list = [decoded_samples[i,:,:,:] for i in range(0,list(decoded_samples.size())[0])]
->>>>>>> f48d9759
+            #decoded_list = [decoded_samples[i,:,:,:] for i in range(0,list(decoded_samples.size())[0])]
 
             loss_list = read_loss_from_file(os.path.join(self.model_dir, TRAIN_FILE), loss_to_fetch=self.loss_of_interest)
             decoded_samples = self.reorder(list_to_reorder=decoded_list, reorder_by_list=loss_list)
@@ -365,12 +358,8 @@
         latent_samples = [
             latent_sample[None,:,:,:] for _, latent_sample in sorted(zip(reorder_by_list, list_to_reorder), reverse=True)
         ]
-<<<<<<< HEAD
 
         return torch.cat(latent_samples[:num_items_to_return], dim=0)
-=======
-        return torch.cat(latent_samples, dim=0)
->>>>>>> f48d9759
 
     def visualise_data_set(self, data, size=(8, 8), file_name='visualise_data_set.png'):
         """
@@ -541,34 +530,23 @@
                                  nrow=size[1],
                                  pad_value=(1 - get_background(self.dataset)))
 
-<<<<<<< HEAD
     def prior_traversal(self, sample_latent_space=None, reorder_latent_dims=False, num_traversal_increments=8,
                         num_dims_to_display=10, upsample_factor=1, file_name='prior_traversal.png'):
-=======
-    def prior_traversal(self, sample_latent_space=None, reorder_latent_dims=False, num_increments=8, file_name='prior_traversal.png', nr_rows = 10):
->>>>>>> f48d9759
         """ Traverse the latent prior.
             Parameters
             ----------
             sample_latent_space : torch.Tensor or None
                 The latent space of a sample which has been processed by the encoder.
                 The dimensions are (size, num_latent_dims)
-<<<<<<< HEAD
 
             num_traversal_increments : int
-=======
-            num_increments : int
->>>>>>> f48d9759
                 The number of points to include in the traversal of a latent dimension.
             file_name : str
                 The name of the output file.
-<<<<<<< HEAD
 
             num_dims_to_display : int
                 The number of latent dimensions to display
 
-=======
->>>>>>> f48d9759
             reorder_latent_dims : bool
                 If the latent dimensions should be reordered or not
 
@@ -583,7 +561,6 @@
         if reorder_latent_dims:
             # Reshape into the appropriate form
             (num_images, num_channels, image_width, image_height) = decoded_traversal.size()
-<<<<<<< HEAD
             num_rows = int(num_images / num_traversal_increments)
             decoded_traversal = torch.reshape(decoded_traversal, (num_rows, num_traversal_increments, num_channels, image_width, image_height))
 
@@ -592,17 +569,6 @@
 
         if upsample_factor > 1:
             decoded_traversal = upsample(input_data=decoded_traversal, scale_factor=upsample_factor)
-=======
-            num_rows = int(num_images / num_increments)
-            decoded_traversal = torch.reshape(decoded_traversal, (num_rows, num_increments, num_channels, image_width, image_height))
-            decoded_list = [decoded_traversal[i,:,:,:] for i in range(0,list(decoded_traversal.size())[0])]
-
-            loss_list = read_loss_from_file(os.path.join(self.model_dir, TRAIN_FILE), loss_to_fetch=self.loss_of_interest)
-            decoded_traversal = self.reorder(list_to_reorder=decoded_list, reorder_by_list=loss_list)
-            decoded_traversal = torch.reshape(decoded_traversal, (num_images, num_channels, image_width, image_height))
-
-        decoded_traversal = decoded_traversal[range(num_increments*nr_rows),:,:,:]
->>>>>>> f48d9759
 
         if self.save_images:
             save_image(
