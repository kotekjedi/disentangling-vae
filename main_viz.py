import argparse
import json
import os
import torch

import numpy as np
from torchvision.utils import save_image

from utils.datasets import get_dataloaders, get_background
from utils.helpers import FormatterNoDuplicate
from viz.visualize import Visualizer
from viz.viz_helpers import add_labels
from viz.log_plotter import LogPlotter

from main import RES_DIR
from disvae import init_specific_model
from disvae.utils.modelIO import load_model, load_checkpoints, load_metadata


def read_capacity_from_file(experiment_name):
    """ Read and return the min capacity, max capacity, interpolation, gamma as a tuple if the capacity
        is variable. Otherwise return the constant capacity as is.
        TODO: This is a bit brittle at the moment - We should take a look at fixing this for static beta later.

        Parameters
        ----------
        experiment_name : str
            The name of the experiment, which is the name of the folder that the model is expected to be in.
    """
    meta_data = load_metadata(os.path.join(RES_DIR, experiment_name))

    min_capacity = meta_data['betaB_initC']
    max_capacity = meta_data['betaB_finC']
    interp_capacity = meta_data['betaB_stepsC']
    gamma = meta_data['betaB_G']
    return (min_capacity, max_capacity, interp_capacity, gamma)



def samples(experiment_name, num_samples=1, shuffle=True):
    """ Generate a number of samples from the dataset.

        Parameters
        ----------
        experiment_name : str
            The name of the experiment, which is the name of the folder that the model is expected to be in.

        num_samples : int
            The number of samples to load from the dataset

        shuffle : bool
            Whether or not to shuffle the dataset before drawing samples.
    """
    meta_data = load_metadata(os.path.join(RES_DIR, experiment_name))
    dataset_name = meta_data['dataset']

    data_loader = get_dataloaders(batch_size=1, dataset=dataset_name, shuffle=shuffle)

    data_list = []
    for batch_idx, (new_data, _) in enumerate(data_loader):
        if num_samples == batch_idx:
            break
        data_list.append(new_data)
    return torch.cat(data_list, dim=0)


def get_sample(experiment_name, samples_to_retrieve):
    """ Retrieve a particular sample, or set of samples from the dataset.

        Parameters
        ----------

        experiment_name : str
            The name of the experiment (and the directory that the saved model is located)

        samples_to_retrieve : int or list
            Returns the nth sample. If a list, returns all samples contained in the list.
    """
    dataset = load_metadata(os.path.join(RES_DIR, experiment_name))["dataset"]
    if isinstance(samples_to_retrieve, list):
        num_samples = len(samples_to_retrieve)
    else:
        num_samples = 1
    data_loader = get_dataloaders(dataset, shuffle=False, batch_size=num_samples)

    if num_samples == 1:
        return data_loader.dataset[samples_to_retrieve]

    data_list = []
    for sample_idx in range(num_samples):
        new_data = data_loader.dataset[samples_to_retrieve[sample_idx]]
        data_list.append(new_data)

    return torch.cat(data_list, dim=0)


def snapshot_reconstruction(viz_list, epoch_list, experiment_name, num_samples, dataset, shuffle=True, file_name='snapshot_recon.png'):
    """ Reconstruct some data samples at different stages of training.

        Parameters
        ----------
        viz_list : list
            A list of Visualizer objects

        epoch_list : list
            List of epochs at which the snapshots were taken

        experiment_name : str
            The name of the experiment (and the directory that the saved model is located)

        num_samples : int
            The number of samples to include in the visualisation

        dataset : str
            The name of the dataset that the model was trained on

        shuffle : bool
            Determines if the samples should be drawn from a shuffled dataset or not

        file_name : str
            The name of the PNG file to create
    """
    torch_image_list = []
    data_samples = samples(experiment_name=experiment_name, num_samples=num_samples, shuffle=True)

    # Create original
    numpy_image = viz_list[0].reconstruction_comparisons(data=data_samples, size=(8, 8), exclude_recon=True)
    torch_image_list.append(numpy_image)
    # Now create reconstructions
    for viz in viz_list:
        numpy_image = viz.reconstruction_comparisons(data=data_samples, exclude_original=True)
        torch_image_list.append(numpy_image)

    reconstructions = torch.stack(torch_image_list, dim=0)[:, :, 0, :, :]
    capacity = read_capacity_from_file(experiment_name)

    if isinstance(capacity, tuple):
        capacity_list = np.linspace(capacity[0], capacity[1], capacity[2]).tolist()
    else:
        capacity_list = [capacity] * (viz_list + 1)

    selected_capacities = []
    for epoch_idx in epoch_list:
        selected_capacities.append(capacity_list[epoch_idx])
    reconstructions = torch.reshape(reconstructions, (-1, 1, reconstructions.shape[2], reconstructions.shape[3]))
    save_image(reconstructions.data, file_name, pad_value=(1 - get_background(dataset)))


def parse_arguments():
    """ Set up a command line interface for directing the experiment to be run.
    """
    parser = argparse.ArgumentParser(description="The primary script for running experiments on locally saved models.",
                                     formatter_class=FormatterNoDuplicate)

    experiment = parser.add_argument_group('Predefined experiments')
    experiment.add_argument('-m', '--model-dir', required=True, type=str,
                            help='The name of the directory in which the model to run has been saved. This should be the name of the experiment')

    visualisation = parser.add_argument_group('Desired Visualisation')
<<<<<<< HEAD
    visualisation_options = ['visualise-dataset', 'random-samples', 'reconstruct-and-traverse', 'traverse-prior', 'traverse-one-latent-dim', 'random-reconstruction',
=======
    visualisation_options = ['visualise-dataset', 'random-samples', 'traverse-prior', 'traverse-one-latent-dim', 'random-reconstruction',
>>>>>>> 45f65d1f
                             'heat-maps', 'display-avg-KL', 'traverse-posterior', 'show-disentanglement', 'snapshot-recon']
    visualisation.add_argument('-v', '--visualisation',
                               default='random-samples', choices=visualisation_options,
                               help='Predefined visualisation options which can be performed.')
    visualisation.add_argument('-s', '--sweep-dim',
                               default=0, help='The latent dimension to sweep (if applicable)')
    visualisation.add_argument('-n', '--num-samples', type=int,
                               default=1, help='The number of samples to visualise (if applicable).')
    visualisation.add_argument('-nr', '--num-rows', type=int,
                               default=10, help='The number of rows to visualise (if applicable).')
    visualisation.add_argument('-d', '--display-loss', type=bool, default=False,
                               help='If the loss should be displayed next to the posterior latent traversal dimensions.')
    visualisation.add_argument('-sp', '--select-prior', type=bool, default=False,
                               help='If the prior traversals have to be used for the visualisation show-disentanglement.')
    visualisation.add_argument('-st', '--show-text', type=bool, default=False,
                               help='Show the KL divergence in the show-disentanglement figure.')

    dir_opts = parser.add_argument_group('directory options')
    dir_opts.add_argument('-l', '--log-dir', type=str, default='', help='Path to the log file containing the data to plot.')
    dir_opts.add_argument('-o', '--output-file-name', help='The full path name to use when saving the plot.')

    args = parser.parse_args()
    return args


def main(args):
    """ The primary entry point for carrying out experiments on pretrained models.
    """
    experiment_name = args.model_dir
    meta_data = load_metadata(os.path.join(RES_DIR, experiment_name))
    dataset_name = meta_data['dataset']

    if args.visualisation == 'snapshot-recon':
        viz_list = []
        epoch_list = []
        model_list = load_checkpoints(directory=os.path.join(RES_DIR, experiment_name))
        for epoch_index, model in model_list:
            model.eval()
            viz_list.append(Visualizer(model=model, model_dir=os.path.join(RES_DIR, experiment_name), dataset=dataset_name, save_images=False))
            epoch_list.append(epoch_index)

    elif not args.visualisation == 'display-avg-KL':
        model = load_model(os.path.join(RES_DIR, experiment_name))
        model.eval()
        viz = Visualizer(model=model, model_dir=os.path.join(RES_DIR, experiment_name), dataset=dataset_name)

    visualisation_options = {
        'visualise-dataset': lambda: viz.visualise_data_set(
            data=samples(experiment_name=experiment_name, num_samples=args.num_samples, shuffle=True),
            file_name=os.path.join(RES_DIR, experiment_name, 'visualise_data_set.png')
            ),
        'random-samples': lambda: viz.generate_samples(
            file_name=os.path.join(RES_DIR, experiment_name, 'samples.png')
            ),
        'traverse-prior': lambda: viz.prior_traversal(
            file_name=os.path.join(RES_DIR, experiment_name, 'prior-traversal.png'),
            reorder_latent_dims=True
            ),
        'traverse-one-latent-dim': lambda: viz.latent_traversal_line(
            idx=args.sweep_dim,
            file_name=os.path.join(RES_DIR, experiment_name, 'line-traversal.png')
            ),
        'random-reconstruction': lambda: viz.reconstruction_comparisons(
            data=samples(experiment_name=experiment_name, num_samples=args.num_samples, shuffle=True),
            file_name=os.path.join(RES_DIR, experiment_name, 'random-reconstruction.png')
            ),
        'traverse-posterior': lambda: viz.traverse_posterior(
            data=samples(experiment_name=experiment_name, num_samples=1, shuffle=True),
            display_loss_per_dim=args.display_loss,
            file_name=os.path.join(RES_DIR, experiment_name, 'posterior-traversal.png')
            ),
        'reconstruct-and-traverse': lambda: viz.reconstruct_and_traverse(
            reconstruction_data=samples(experiment_name=experiment_name, num_samples=args.num_samples, shuffle=True),
            latent_sweep_data=samples(experiment_name=experiment_name, num_samples=1, shuffle=True),
            file_name=os.path.join(RES_DIR, experiment_name, 'reconstruct-and-traverse.png'), 
            base_directory = os.path.join(RES_DIR, experiment_name),
            select_prior = args.select_prior,
            show_text = args.show_text,
            nr_rows = args.num_rows,
            size = args.num_samples
            ),
        'heat-maps': lambda: viz.generate_heat_maps(
            data=samples(experiment_name=experiment_name, num_samples=1024, shuffle=False),
            file_name=os.path.join(RES_DIR, experiment_name, 'heat-maps.png'),
            reorder=True
            ),
        'show-disentanglement': lambda: viz.show_disentanglement_fig2(
            reconstruction_data=samples(experiment_name=experiment_name, num_samples=args.num_samples, shuffle=True),
            latent_sweep_data=samples(experiment_name=experiment_name, num_samples=1, shuffle=True),
            heat_map_data=samples(experiment_name=experiment_name, num_samples=1024, shuffle=False),
            file_name=os.path.join(RES_DIR, experiment_name, 'show-disentanglement.png'), 
            base_directory = os.path.join(RES_DIR, experiment_name),
            select_prior = args.select_prior,
            show_text = args.show_text
            ),
        'display-avg-KL': lambda: LogPlotter(
            log_dir=args.log_dir,
            output_file_name=args.output_file_name
            ),
        'snapshot-recon': lambda: snapshot_reconstruction(
            viz_list=viz_list,
            epoch_list=epoch_list,
            experiment_name=experiment_name,
            num_samples=args.num_samples,
            dataset=dataset_name,
            shuffle=True,
            file_name=os.path.join(RES_DIR, experiment_name, 'snapshot-recon.png')
            )
    }

    return visualisation_options.get(args.visualisation, lambda: "Invalid visualisation option")()


if __name__ == '__main__':
    args = parse_arguments()
    main(args)<|MERGE_RESOLUTION|>--- conflicted
+++ resolved
@@ -157,11 +157,8 @@
                             help='The name of the directory in which the model to run has been saved. This should be the name of the experiment')
 
     visualisation = parser.add_argument_group('Desired Visualisation')
-<<<<<<< HEAD
+
     visualisation_options = ['visualise-dataset', 'random-samples', 'reconstruct-and-traverse', 'traverse-prior', 'traverse-one-latent-dim', 'random-reconstruction',
-=======
-    visualisation_options = ['visualise-dataset', 'random-samples', 'traverse-prior', 'traverse-one-latent-dim', 'random-reconstruction',
->>>>>>> 45f65d1f
                              'heat-maps', 'display-avg-KL', 'traverse-posterior', 'show-disentanglement', 'snapshot-recon']
     visualisation.add_argument('-v', '--visualisation',
                                default='random-samples', choices=visualisation_options,
